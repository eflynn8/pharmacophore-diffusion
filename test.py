--- conflicted
+++ resolved
@@ -237,17 +237,10 @@
         
         freqs = SampleAnalyzer().pharm_feat_freq(all_pharms)
         with open(output_dir / 'pharm_counts.txt', 'w') as f:
-<<<<<<< HEAD
-            f.write(str(freqs.data))
-        with open(output_dir / 'pharm_counts.pkl', 'wb') as f:
-            pickle.dump(freqs, f)
-        
-=======
             f.write(freqs)
         with open(output_dir / 'pharm_counts.pkl', 'wb') as f:
             pickle.dump(freqs, f)
             
->>>>>>> c2621087
         plt.bar(ph_idx_to_type, freqs)
         plt.xticks(rotation=90)
         plt.xlabel("Pharmacophore Feature")
