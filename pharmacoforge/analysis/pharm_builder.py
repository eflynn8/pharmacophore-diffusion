--- conflicted
+++ resolved
@@ -3,13 +3,9 @@
 from typing import List
 from rdkit import Chem
 from pathlib import Path
-<<<<<<< HEAD
-from copy import deepcopy
-=======
 from pharmacoforge.constants import ph_idx_to_type
 from pharmacoforge.analysis.validity import compute_complementarity
 
->>>>>>> a696f9e7
 
 class SampledPharmacophore:
 
