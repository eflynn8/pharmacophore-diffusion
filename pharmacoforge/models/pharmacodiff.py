--- conflicted
+++ resolved
@@ -49,13 +49,6 @@
         self.dynamics = PharmRecDynamicsGVP(pharm_nf,rec_nf, graph_config=graph_config, **dynamics_config)
 
 
-<<<<<<< HEAD
-=======
-        protpharm_graphs.nodes['pharm'].data[pharm_feat] = protpharm_graphs.nodes['pharm'].data[pharm_feat] - com[pharm_batch_idx]
-        protpharm_graphs.nodes['prot'].data['x_0'] = protpharm_graphs.nodes['prot'].data['x_0'] - com[prot_batch_idx]
-        return protpharm_graphs, com[pharm_batch_idx]
-    
->>>>>>> 5d18d3e2
     def noised_representation(self, g: dgl.DGLHeteroGraph, pharm_batch_idx: torch.Tensor, prot_batch_idx: torch.Tensor,
                               eps: Dict[str, torch.Tensor], gamma_t: torch.Tensor, return_com: bool = False ):
         
@@ -70,13 +63,8 @@
 
         sampled_com = None
         # remove pharmacophore COM from the system if remove_com is True
-<<<<<<< HEAD
         if self.remove_com_noising:
-            g = remove_com(g, pharm_batch_idx, prot_batch_idx, com='pharmacophore')
-=======
-        if self.remove_com:
-            g,sampled_com = self.com_removal(g, pharm_batch_idx, prot_batch_idx, com='pharmacophore')
->>>>>>> 5d18d3e2
+            g,sampled_com = remove_com(g, pharm_batch_idx, prot_batch_idx, com='pharmacophore')
         
         return g,sampled_com
     
@@ -112,11 +100,7 @@
         batch_idxs = get_batch_idxs(g)
         
         # remove pharmacophore COM from protein-pharmacophore graph
-<<<<<<< HEAD
-        g = remove_com(g, batch_idxs['pharm'], batch_idxs['prot'], com='pharmacophore', pharm_feat='x_0')
-=======
         g,_ = self.com_removal(g, batch_idxs['pharm'], batch_idxs['prot'], com='pharmacophore', pharm_feat='x_0')
->>>>>>> 5d18d3e2
 
         # make clean graph copy for metrics and endpoint prediction
         #g_copy = copy_graph(g, n_copies=1, batched_graph=True)[0]
@@ -233,11 +217,7 @@
         g.nodes['pharm'].data['h_t'] = mu_feat + sigma*feat_noise
 
         #remove pharmacophore COM from system
-<<<<<<< HEAD
-        g = remove_com(g, pharm_batch_idx, prot_batch_idx, com='pharmacophore')
-=======
         g,_ = self.com_removal(g, pharm_batch_idx, prot_batch_idx, com='pharmacophore')
->>>>>>> 5d18d3e2
 
         return g
 
@@ -326,11 +306,7 @@
         for feat in 'xh':
             g.nodes['pharm'].data[f'{feat}_0'] = g.nodes['pharm'].data[f'{feat}_t']
             
-<<<<<<< HEAD
-        g = remove_com(g, batch_idxs['pharm'], batch_idxs['prot'], com='protein', pharm_feat='x_0')
-=======
         g,_ = self.com_removal(g, batch_idxs['pharm'], batch_idxs['prot'], com='protein', pharm_feat='x_0')
->>>>>>> 5d18d3e2
 
         for n_type in ['pharm', 'prot']:
             g.nodes[n_type].data['x_0'] = g.nodes[n_type].data['x_0'] + init_prot_com[batch_idxs[n_type]]
